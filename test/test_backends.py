# Copyright (c) Meta Platforms, Inc. and affiliates.
# All rights reserved.
#
# This source code is licensed under the BSD 3-Clause license found in the
# LICENSE file in the root directory of this source tree.

import importlib.util
import pytest
import torch
from BackendBench.backends import (
    AtenBackend,
    FlagGemsBackend,
<<<<<<< HEAD
    LLMBackend,
=======
    KernelAgentBackend,
>>>>>>> ca8f85c8
)

from BackendBench.backends import KernelAgentBackend

HAS_KERNEL_AGENT = KernelAgentBackend is not None

HAS_FLAG_GEMS = importlib.util.find_spec("flag_gems") is not None


class TestAtenBackend:
    def test_aten_backend_initialization(self):
        backend = AtenBackend()
        assert backend.name == "aten"

    def test_aten_backend_contains_op(self):
        backend = AtenBackend()

        assert torch.ops.aten.relu.default in backend
        assert torch.ops.aten.add.Tensor in backend
        assert torch.ops.aten.mul.Tensor in backend

    def test_aten_backend_getitem(self):
        backend = AtenBackend()

        relu_op = torch.ops.aten.relu.default
        assert backend[relu_op] == relu_op

        add_op = torch.ops.aten.add.Tensor
        assert backend[add_op] == add_op


class TestFlagGemsBackend:
    @pytest.mark.skipif(not HAS_FLAG_GEMS, reason="flag_gems not available")
    def test_flag_gems_backend_initialization(self):
        backend = FlagGemsBackend()
        assert backend.name == "flaggems"
        assert isinstance(backend.ops, dict)

    @pytest.mark.skipif(not HAS_FLAG_GEMS, reason="flag_gems not available")
    def test_flag_gems_backend_contains_op(self):
        backend = FlagGemsBackend()

        # Test with actual ops that flag_gems supports
        if hasattr(torch.ops.aten, "abs"):
            if torch.ops.aten.abs.default in backend:
                assert torch.ops.aten.abs.default in backend

        # Test with an op that might not be in flag_gems
        unsupported_op = (
            torch.ops.aten.special_log_ndtr.default
            if hasattr(torch.ops.aten, "special_log_ndtr")
            else None
        )
        if unsupported_op:
            assert unsupported_op not in backend

    @pytest.mark.skipif(not HAS_FLAG_GEMS, reason="flag_gems not available")
    def test_flag_gems_backend_getitem(self):
        backend = FlagGemsBackend()

        # Test with an op that should exist
        if hasattr(torch.ops.aten, "abs") and torch.ops.aten.abs.default in backend:
            impl = backend[torch.ops.aten.abs.default]
            assert impl is not None

        # Test with an op that doesn't exist in flag_gems
        unsupported_op = (
            torch.ops.aten.special_log_ndtr.default
            if hasattr(torch.ops.aten, "special_log_ndtr")
            else None
        )
        if unsupported_op and unsupported_op not in backend:
            with pytest.raises(KeyError):
                _ = backend[unsupported_op]


class TestKernelAgentBackend:
    @pytest.mark.skipif(not HAS_KERNEL_AGENT, reason="KernelAgent not available")
    def test_kernel_agent_backend_initialization(self):
        backend = KernelAgentBackend()
        assert backend.name == "kernel_agent"
        assert "kernel_agent_run_" in backend.kernels_dir
        assert backend.num_workers == 4  # default value
        assert backend.max_rounds == 10  # default value

    @pytest.mark.skipif(not HAS_KERNEL_AGENT, reason="KernelAgent not available")
    def test_kernel_agent_backend_set_config(self):
        backend = KernelAgentBackend()

        backend.set_config(num_workers=8, max_rounds=20)

        assert backend.num_workers == 8
        assert backend.max_rounds == 20


class TestBackendIntegration:
    def test_backend_polymorphism(self):
        backends = []
        backends.append(AtenBackend())

        if HAS_FLAG_GEMS:
            backends.append(FlagGemsBackend())

        if HAS_KERNEL_AGENT:
            backends.append(KernelAgentBackend())

        for backend in backends:
            assert hasattr(backend, "name")
            assert hasattr(backend, "__contains__")
            assert hasattr(backend, "__getitem__")
            assert isinstance(backend.name, str)<|MERGE_RESOLUTION|>--- conflicted
+++ resolved
@@ -10,11 +10,7 @@
 from BackendBench.backends import (
     AtenBackend,
     FlagGemsBackend,
-<<<<<<< HEAD
-    LLMBackend,
-=======
     KernelAgentBackend,
->>>>>>> ca8f85c8
 )
 
 from BackendBench.backends import KernelAgentBackend

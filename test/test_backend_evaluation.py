#!/usr/bin/env python3

# Copyright (c) Meta Platforms, Inc. and affiliates.
# All rights reserved.
#
# This source code is licensed under the BSD 3-Clause license found in the
# LICENSE file in the root directory of this source tree.

import sys
import unittest
import subprocess
from pathlib import Path

import torch

sys.path.insert(0, str(Path(__file__).parent.parent))

from BackendBench.backends import DirectoryBackend
from BackendBench.eval import eval_correctness
from BackendBench.suite import Test


class TestBackendEvaluation(unittest.TestCase):
    """Comprehensive test for backend evaluation system."""

    @classmethod
    def setUpClass(cls):
        """Generate required directory structure and operators."""
        from pathlib import Path

        base_dir = Path("generated_kernels")
        test_ops = ["bitwise_and", "fmod", "relu", "add", "mul", "div"]

        for op_name in test_ops:
            op_dir = base_dir / op_name
            op_dir.mkdir(parents=True, exist_ok=True)

        subprocess.run(
            [
                sys.executable,
                "-m",
                "BackendBench.scripts.create_watermarked_operators",
                "--overwrite",
                "--unique-watermarks",
            ],
            check=True,
        )

    def test_1_directory_backend_loads_operators(self):
        """Verify DirectoryBackend loads operators correctly."""
        backend = DirectoryBackend("generated_kernels")
        operator_count = len(backend.compiled_kernels)

        self.assertGreater(operator_count, 0, "Should load operators from generated_kernels")
        self.assertIsInstance(backend.compiled_kernels, dict)

    def test_2_watermarked_implementations_fail_correctness(self):
        """Verify watermarked operators fail eval_correctness (proving monkey patching)."""
        backend = DirectoryBackend("generated_kernels")

        failed_count = 0
        total_tested = 0

        test_ops = [
            (
                torch.ops.aten.bitwise_and.Tensor,
                lambda: torch.tensor([1, 2, 3]),
                lambda: torch.tensor([2, 3, 4]),
            ),
            (
                torch.ops.aten.fmod.Tensor,
                lambda: torch.tensor([5.0, 7.0]),
                lambda: torch.tensor([2.0, 3.0]),
            ),
        ]

        for op, *arg_generators in test_ops:
            if op in backend:
<<<<<<< HEAD
                try:
                    impl = backend[op]
                    test = Test(*arg_generators)
                    correctness, _ = eval_correctness(op, impl, [test])

                    total_tested += 1
                    if correctness == 0.0:
                        failed_count += 1
                        print(f"  ✓ {str(op).split('.')[-2]}: Failed correctness (watermarked)")
                    else:
                        print(f"  ✗ {str(op).split('.')[-2]}: Passed correctness unexpectedly")

                except Exception as e:
                    print(f"  ? {str(op).split('.')[-2]}: Error testing - {e}")

        print(f"\n📊 Results: {failed_count}/{total_tested} operators failed correctness")
        print("   This proves our watermarked implementations are being used!")

=======
                impl = backend[op]
                test = Test(*arg_generators)
                correctness = eval_correctness(op, impl, [test])
                total_tested += 1
                if correctness == 0.0:
                    failed_count += 1

        self.assertGreater(total_tested, 0, "Should test at least one operator")
>>>>>>> fafb43e9
        self.assertGreater(failed_count, 0, "At least some watermarked ops should fail")

    def test_3_main_script_evaluation(self):
        """Verify main.py script works with DirectoryBackend."""
        cmd = [
            sys.executable,
            "-m",
            "BackendBench.scripts.main",
            "--backend",
            "directory",
            "--suite",
            "smoke",
            "--log-level",
            "ERROR",
        ]

        result = subprocess.run(cmd, capture_output=True, text=True, timeout=120)

        self.assertEqual(result.returncode, 0, "Main script should complete successfully")
<<<<<<< HEAD

        print("\n✅ SUCCESS: Main script evaluation completed")

    def test_4_eval_integration(self):
        """Test 4: Verify eval.py functions work correctly."""
        print("\n" + "=" * 60)
        print("TEST 4: eval.py Integration")
        print("=" * 60)

        backend = DirectoryBackend("generated_kernels")

        print("\n🔧 Testing eval_one_op function:")

        # Find a watermarked operator to test
        test_op = None
        for op in backend.compiled_kernels.keys():
            if "bitwise_and" in str(op) and "Tensor" in str(op):
                test_op = op
                break

        if test_op:
            impl = backend[test_op]
            test = Test(lambda: torch.tensor([1, 2, 3]), lambda: torch.tensor([2, 3, 4]))

            correctness, performance, correctness_results, performance_results = eval_one_op(
                test_op, impl, [test], [test]
            )

            print(f"   Operation: {test_op}")
            print(f"   Correctness: {correctness}")
            print(f"   Performance: {performance}")

            assert len(correctness_results) == 1
            assert len(performance_results) == 1
            # Watermarked implementation should fail correctness
            self.assertEqual(correctness, 0.0, "Watermarked implementation should fail correctness")

            print("   ✓ eval_one_op works correctly with watermarked implementation")
        else:
            print("   ! No suitable test operator found, skipping detailed test")

        print("\n✅ SUCCESS: eval.py integration verified")
=======
        self.assertIsInstance(result.stdout, str)
        self.assertIsInstance(result.stderr, str)
>>>>>>> fafb43e9


if __name__ == "__main__":
    unittest.main()<|MERGE_RESOLUTION|>--- conflicted
+++ resolved
@@ -76,35 +76,15 @@
 
         for op, *arg_generators in test_ops:
             if op in backend:
-<<<<<<< HEAD
-                try:
-                    impl = backend[op]
-                    test = Test(*arg_generators)
-                    correctness, _ = eval_correctness(op, impl, [test])
-
-                    total_tested += 1
-                    if correctness == 0.0:
-                        failed_count += 1
-                        print(f"  ✓ {str(op).split('.')[-2]}: Failed correctness (watermarked)")
-                    else:
-                        print(f"  ✗ {str(op).split('.')[-2]}: Passed correctness unexpectedly")
-
-                except Exception as e:
-                    print(f"  ? {str(op).split('.')[-2]}: Error testing - {e}")
-
-        print(f"\n📊 Results: {failed_count}/{total_tested} operators failed correctness")
-        print("   This proves our watermarked implementations are being used!")
-
-=======
                 impl = backend[op]
                 test = Test(*arg_generators)
-                correctness = eval_correctness(op, impl, [test])
+                correctness, correctness_results = eval_correctness(op, impl, [test])
+                assert len(correctness_results) == 1
                 total_tested += 1
                 if correctness == 0.0:
                     failed_count += 1
 
         self.assertGreater(total_tested, 0, "Should test at least one operator")
->>>>>>> fafb43e9
         self.assertGreater(failed_count, 0, "At least some watermarked ops should fail")
 
     def test_3_main_script_evaluation(self):
@@ -124,53 +104,8 @@
         result = subprocess.run(cmd, capture_output=True, text=True, timeout=120)
 
         self.assertEqual(result.returncode, 0, "Main script should complete successfully")
-<<<<<<< HEAD
-
-        print("\n✅ SUCCESS: Main script evaluation completed")
-
-    def test_4_eval_integration(self):
-        """Test 4: Verify eval.py functions work correctly."""
-        print("\n" + "=" * 60)
-        print("TEST 4: eval.py Integration")
-        print("=" * 60)
-
-        backend = DirectoryBackend("generated_kernels")
-
-        print("\n🔧 Testing eval_one_op function:")
-
-        # Find a watermarked operator to test
-        test_op = None
-        for op in backend.compiled_kernels.keys():
-            if "bitwise_and" in str(op) and "Tensor" in str(op):
-                test_op = op
-                break
-
-        if test_op:
-            impl = backend[test_op]
-            test = Test(lambda: torch.tensor([1, 2, 3]), lambda: torch.tensor([2, 3, 4]))
-
-            correctness, performance, correctness_results, performance_results = eval_one_op(
-                test_op, impl, [test], [test]
-            )
-
-            print(f"   Operation: {test_op}")
-            print(f"   Correctness: {correctness}")
-            print(f"   Performance: {performance}")
-
-            assert len(correctness_results) == 1
-            assert len(performance_results) == 1
-            # Watermarked implementation should fail correctness
-            self.assertEqual(correctness, 0.0, "Watermarked implementation should fail correctness")
-
-            print("   ✓ eval_one_op works correctly with watermarked implementation")
-        else:
-            print("   ! No suitable test operator found, skipping detailed test")
-
-        print("\n✅ SUCCESS: eval.py integration verified")
-=======
         self.assertIsInstance(result.stdout, str)
         self.assertIsInstance(result.stderr, str)
->>>>>>> fafb43e9
 
 
 if __name__ == "__main__":

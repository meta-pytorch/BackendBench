# Copyright (c) Meta Platforms, Inc. and affiliates.
# All rights reserved.
#
# This source code is licensed under the BSD 3-Clause license found in the
# LICENSE file in the root directory of this source tree.

"""
Test DirectoryBackend with 5 kernel implementations.
"""

import os
import sys

sys.path.insert(0, ".")

import pytest
import torch

from BackendBench.backends import DirectoryBackend
from BackendBench.utils import op_name_to_folder_name


class TestDirectoryBackend:
    @pytest.fixture(scope="class")
    def backend(self):
        # Always create correct test implementations, overriding any watermarked ones
        import subprocess

<<<<<<< HEAD
        subprocess.run(
            [sys.executable, "-m", "BackendBench.scripts.create_simple_test_ops"], check=True
        )

        return DirectoryBackend(ops_dir="generated_kernels")

    def test_relu_operation(self, backend):
        relu_op = torch.ops.aten.relu.default
        assert relu_op in backend

        our_impl = backend[relu_op]
        x = torch.tensor([-2.0, -1.0, 0.0, 1.0, 2.0])
        result = our_impl(x)
        expected = relu_op(x)

        assert torch.allclose(result, expected)

    def test_add_operation(self, backend):
        add_op = torch.ops.aten.add.Tensor
        assert add_op in backend

        our_impl = backend[add_op]
        a = torch.tensor([1.0, 2.0, 3.0])
        b = torch.tensor([4.0, 5.0, 6.0])
        result = our_impl(a, b)
        expected = add_op(a, b)
        print(f"result: {result}, expected: {expected}")

        assert torch.allclose(result, expected)

    def test_mul_operation(self, backend):
        mul_op = torch.ops.aten.mul.Tensor
        assert mul_op in backend

        our_impl = backend[mul_op]
        a = torch.tensor([1.0, 2.0, 3.0])
        b = torch.tensor([4.0, 5.0, 6.0])
        result = our_impl(a, b)
        expected = mul_op(a, b)

        assert torch.allclose(result, expected)

    def test_abs_operation(self, backend):
        abs_op = torch.ops.aten.abs.default
        assert abs_op in backend

        our_impl = backend[abs_op]
        x = torch.tensor([-2.0, -1.0, 0.0, 1.0, 2.0])
        result = our_impl(x)
        expected = abs_op(x)

        assert torch.allclose(result, expected)

    def test_sum_operation(self, backend):
        sum_op = torch.ops.aten.sum.default
        assert sum_op in backend

        our_impl = backend[sum_op]
        x = torch.tensor([[1.0, 2.0], [3.0, 4.0]])
        result = our_impl(x)
        expected = sum_op(x)

        assert torch.allclose(result, expected)

    def test_backend_loading(self, backend):
        loaded_ops = set(backend.compiled_kernels.keys())
        assert len(loaded_ops) > 0

        if os.path.exists("generated_kernels"):
            dirs = [
                d
                for d in os.listdir("generated_kernels")
                if os.path.isdir(os.path.join("generated_kernels", d))
            ]
            assert len(dirs) > 0

    def test_kernel_directories_exist(self, backend):
        assert os.path.exists("generated_kernels")

        expected_dirs = ["relu", "add", "mul", "abs", "sum"]
        for expected_dir in expected_dirs:
            dir_path = os.path.join("generated_kernels", expected_dir)
            assert os.path.isdir(dir_path)

            py_files = [f for f in os.listdir(dir_path) if f.endswith(".py")]
            assert len(py_files) > 0


@pytest.mark.skipif(not torch.cuda.is_available(), reason="CUDA is not available")
class TestDirectoryBackendCUDA:
    base_dir = "generated_kernels_cuda"

    @pytest.fixture(scope="class")
    def backend(self):
        # Always create correct test implementations, overriding any watermarked ones
        import subprocess

        subprocess.run(
            [
                sys.executable,
                "-m",
                "BackendBench.scripts.create_simple_test_ops_cuda",
                "--base-dir",
                self.base_dir,
            ],
            check=True,
        )

        return DirectoryBackend(ops_dir="generated_kernels")

    def test_add_operation(self, backend):
        add_op = torch.ops.aten.add.Tensor
        assert add_op in backend

        our_impl = backend[add_op]
        a = torch.tensor([1.0, 2.0, 3.0]).cuda()
        b = torch.tensor([4.0, 5.0, 6.0]).cuda()
        result = our_impl(a, b)
        expected = add_op(a, b)
        print(f"result: {result}, expected: {expected}")

        assert torch.allclose(result, expected)

    def test_backend_loading(self, backend):
        loaded_ops = set(backend.compiled_kernels.keys())
        assert len(loaded_ops) > 0

        if os.path.exists("generated_kernels"):
            dirs = [
                d
                for d in os.listdir("generated_kernels")
                if os.path.isdir(os.path.join("generated_kernels", d))
            ]
            assert len(dirs) > 0

    def test_kernel_directories_exist(self, backend):
        assert os.path.exists("generated_kernels")

        expected_dirs = ["relu", "add", "mul", "abs", "sum"]
        for expected_dir in expected_dirs:
            dir_path = os.path.join("generated_kernels", expected_dir)
            assert os.path.isdir(dir_path)

            py_files = [f for f in os.listdir(dir_path) if f.endswith(".py")]
            assert len(py_files) > 0
=======
    subprocess.run(
        [sys.executable, "-m", "BackendBench.scripts.create_simple_test_ops"], check=True
    )

    return DirectoryBackend(ops_dir="generated_kernels")


def test_relu_operation(backend):
    relu_op = torch.ops.aten.relu.default
    assert relu_op in backend

    our_impl = backend[relu_op]
    x = torch.tensor([-2.0, -1.0, 0.0, 1.0, 2.0])
    result = our_impl(x)
    expected = relu_op(x)

    assert torch.allclose(result, expected)


def test_add_operation(backend):
    add_op = torch.ops.aten.add.Tensor
    assert add_op in backend

    our_impl = backend[add_op]
    a = torch.tensor([1.0, 2.0, 3.0])
    b = torch.tensor([4.0, 5.0, 6.0])
    result = our_impl(a, b)
    expected = add_op(a, b)

    assert torch.allclose(result, expected)


def test_mul_operation(backend):
    mul_op = torch.ops.aten.mul.Tensor
    assert mul_op in backend

    our_impl = backend[mul_op]
    a = torch.tensor([1.0, 2.0, 3.0])
    b = torch.tensor([4.0, 5.0, 6.0])
    result = our_impl(a, b)
    expected = mul_op(a, b)

    assert torch.allclose(result, expected)


def test_abs_operation(backend):
    abs_op = torch.ops.aten.abs.default
    assert abs_op in backend

    our_impl = backend[abs_op]
    x = torch.tensor([-2.0, -1.0, 0.0, 1.0, 2.0])
    result = our_impl(x)
    expected = abs_op(x)

    assert torch.allclose(result, expected)


def test_sum_operation(backend):
    sum_op = torch.ops.aten.sum.default
    assert sum_op in backend

    our_impl = backend[sum_op]
    x = torch.tensor([[1.0, 2.0], [3.0, 4.0]])
    result = our_impl(x)
    expected = sum_op(x)

    assert torch.allclose(result, expected)


def test_backend_loading(backend):
    loaded_ops = set(backend.compiled_kernels.keys())
    assert len(loaded_ops) > 0

    if os.path.exists("generated_kernels"):
        dirs = [
            d
            for d in os.listdir("generated_kernels")
            if os.path.isdir(os.path.join("generated_kernels", d))
        ]
        assert len(dirs) > 0


def test_kernel_directories_exist(backend):
    assert os.path.exists("generated_kernels")

    expected_ops = ["relu.default", "add.Tensor", "mul.Tensor", "abs.default", "sum.default"]
    for expected_op in expected_ops:
        expected_dir = op_name_to_folder_name(expected_op)
        dir_path = os.path.join("generated_kernels", expected_dir)
        assert os.path.isdir(dir_path)

        py_files = [f for f in os.listdir(dir_path) if f.endswith(".py")]
        assert len(py_files) > 0
>>>>>>> bdde8387
<|MERGE_RESOLUTION|>--- conflicted
+++ resolved
@@ -26,7 +26,6 @@
         # Always create correct test implementations, overriding any watermarked ones
         import subprocess
 
-<<<<<<< HEAD
         subprocess.run(
             [sys.executable, "-m", "BackendBench.scripts.create_simple_test_ops"], check=True
         )
@@ -171,99 +170,4 @@
             assert os.path.isdir(dir_path)
 
             py_files = [f for f in os.listdir(dir_path) if f.endswith(".py")]
-            assert len(py_files) > 0
-=======
-    subprocess.run(
-        [sys.executable, "-m", "BackendBench.scripts.create_simple_test_ops"], check=True
-    )
-
-    return DirectoryBackend(ops_dir="generated_kernels")
-
-
-def test_relu_operation(backend):
-    relu_op = torch.ops.aten.relu.default
-    assert relu_op in backend
-
-    our_impl = backend[relu_op]
-    x = torch.tensor([-2.0, -1.0, 0.0, 1.0, 2.0])
-    result = our_impl(x)
-    expected = relu_op(x)
-
-    assert torch.allclose(result, expected)
-
-
-def test_add_operation(backend):
-    add_op = torch.ops.aten.add.Tensor
-    assert add_op in backend
-
-    our_impl = backend[add_op]
-    a = torch.tensor([1.0, 2.0, 3.0])
-    b = torch.tensor([4.0, 5.0, 6.0])
-    result = our_impl(a, b)
-    expected = add_op(a, b)
-
-    assert torch.allclose(result, expected)
-
-
-def test_mul_operation(backend):
-    mul_op = torch.ops.aten.mul.Tensor
-    assert mul_op in backend
-
-    our_impl = backend[mul_op]
-    a = torch.tensor([1.0, 2.0, 3.0])
-    b = torch.tensor([4.0, 5.0, 6.0])
-    result = our_impl(a, b)
-    expected = mul_op(a, b)
-
-    assert torch.allclose(result, expected)
-
-
-def test_abs_operation(backend):
-    abs_op = torch.ops.aten.abs.default
-    assert abs_op in backend
-
-    our_impl = backend[abs_op]
-    x = torch.tensor([-2.0, -1.0, 0.0, 1.0, 2.0])
-    result = our_impl(x)
-    expected = abs_op(x)
-
-    assert torch.allclose(result, expected)
-
-
-def test_sum_operation(backend):
-    sum_op = torch.ops.aten.sum.default
-    assert sum_op in backend
-
-    our_impl = backend[sum_op]
-    x = torch.tensor([[1.0, 2.0], [3.0, 4.0]])
-    result = our_impl(x)
-    expected = sum_op(x)
-
-    assert torch.allclose(result, expected)
-
-
-def test_backend_loading(backend):
-    loaded_ops = set(backend.compiled_kernels.keys())
-    assert len(loaded_ops) > 0
-
-    if os.path.exists("generated_kernels"):
-        dirs = [
-            d
-            for d in os.listdir("generated_kernels")
-            if os.path.isdir(os.path.join("generated_kernels", d))
-        ]
-        assert len(dirs) > 0
-
-
-def test_kernel_directories_exist(backend):
-    assert os.path.exists("generated_kernels")
-
-    expected_ops = ["relu.default", "add.Tensor", "mul.Tensor", "abs.default", "sum.default"]
-    for expected_op in expected_ops:
-        expected_dir = op_name_to_folder_name(expected_op)
-        dir_path = os.path.join("generated_kernels", expected_dir)
-        assert os.path.isdir(dir_path)
-
-        py_files = [f for f in os.listdir(dir_path) if f.endswith(".py")]
-        assert len(py_files) > 0
->>>>>>> bdde8387
+            assert len(py_files) > 0
--- conflicted
+++ resolved
@@ -60,7 +60,6 @@
     help="Maximum attempts for LLM kernel generation with feedback",
 )
 @click.option(
-<<<<<<< HEAD
     "--kernel-agent-workers",
     default=4,
     type=int,
@@ -72,16 +71,14 @@
     type=int,
     help="Maximum refinement rounds per worker for KernelAgent backend",
 )
-def cli(suite, backend, ops, llm_max_attempts, kernel_agent_workers, kernel_agent_max_rounds):
-=======
+@click.option(
     "--torchbench-data-path",
     default="third_party/tritonbench/tritonbench/data/input_configs",
     type=str,
     help="Path to TorchBench operator data",
 )
-def cli(log_level, suite, backend, ops, llm_max_attempts, torchbench_data_path):
+def cli(log_level, suite, backend, ops, llm_max_attempts, kernel_agent_workers, kernel_agent_max_rounds, torchbench_data_path):
     setup_logging(log_level)
->>>>>>> 4717e584
     if ops:
         ops = ops.split(",")
 

## BackendBench

BackendBench is an evaluation suite for testing how well LLMs and humans can write PyTorch backends. It lets developers add custom kernels in an organized directory structure and dynamically override PyTorch's core operators at runtime—resulting in a fully functional PyTorch backend you can pip install and use with existing models, no changes required.

Features:
1. Comprehensive correctness testing via PyTorch's OpInfo and FACTO test suites
2. Performance benchmarks using real tensor shapes from popular Hugging Face models
3. Clean path to upstream your kernels to PyTorch (if it passes our tests, it's likely correct enough to merge)

Why it matters: Many kernel optimization efforts struggle with correctness. Our approach ensures your kernels are production-ready by meeting PyTorch's own standards.

## Installation:

```bash
pip install .
```

## LLM-Based Kernel Generation and Evaluation

Generate and evaluate PyTorch kernels using Claude API:

Run LLM evaluation on smoke test (relu operation):
```bash
export ANTHROPIC_API_KEY=your_api_key_here
uv run python BackendBench/scripts/main.py --suite smoke --backend llm
```

<<<<<<< HEAD
## KernelAgent-Based Triton Kernel Generation

Generate and evaluate PyTorch kernels using KernelAgent's advanced system with parallel workers and iterative refinement:

**Prerequisites**: Initialize the KernelAgent submodule:
```bash
git submodule update --init --recursive
```

Run KernelAgent evaluation on smoke test (relu operation):
```bash
export OPENAI_API_KEY=your_api_key_here
uv run python BackendBench/scripts/main.py --suite smoke --backend kernel_agent
```

Run KernelAgent with custom configuration:
```bash
export OPENAI_API_KEY=your_api_key_here
uv run python BackendBench/scripts/main.py --suite smoke --backend kernel_agent --kernel-agent-workers 6 --kernel-agent-max-rounds 15
```

Run KernelAgent on opinfo tests with a specific operation:
```bash
export OPENAI_API_KEY=<your_api_key_here>
uv run python BackendBench/scripts/main.py --suite opinfo --backend kernel_agent --ops "add"
```

## Directory-Based Kernel Development

BackendBench supports a simple directory structure for manually adding kernel implementations. This is perfect for researchers who want to contribute optimized kernels without dealing with complex generation systems.

### Directory Structure

Create kernels in the following structure:
```
generated_kernels/
├── relu/
│   └── relu_implementation_1.py
├── add/  
│   └── add_implementation_1.py
├── mul/
│   └── mul_implementation_1.py
└── ...
```

### How to Add Your Kernels

1. **Create the operation directory:**
   ```bash
   mkdir generated_kernels/{op_name}
   ```

2. **Create your implementation file:**
   ```bash
   # Example: generated_kernels/relu/relu_implementation_1.py
   ```

3. **Write your kernel following this template:**
   ```python
   import torch
   
   def {op_name}_kernel_impl(*args, **kwargs):
       """
       Your kernel implementation.
       Must match the PyTorch operation signature exactly.
       """
       # Your implementation here
       return result
   
   # Optional: Add a test
   if __name__ == "__main__":
       pass
   ```

### Operation Name Mapping

BackendBench automatically consolidates operator variants. One folder handles all variants:
- `add/` → `add.Tensor`, `add_.Tensor`, `add.out`, etc.
- `relu/` → `relu`, `relu_`, `relu.out`
- `mul/` → `mul.Tensor`, `mul_.Tensor`, `mul.out`, etc.

Query mappings:
```bash
python generate_op_mappings.py --query "add_.Tensor"  # Shows: folder=add
python generate_op_mappings.py --generate             # Full CSV of all mappings
```

### Example Implementation

Here's a complete example for ReLU:

```python
# generated_kernels/relu/relu_implementation_1.py
import torch

def relu_kernel_impl(input_tensor):
    return torch.maximum(input_tensor, torch.zeros_like(input_tensor))

if __name__ == "__main__":
    # Test on CPU
    x = torch.tensor([-2.0, -1.0, 0.0, 1.0, 2.0])
    result = relu_kernel_impl(x)
    expected = torch.tensor([0.0, 0.0, 0.0, 1.0, 2.0])
    print(f"Test passed: {torch.allclose(result, expected)}")
```

### Testing Your Kernels

Test individual implementations:
```bash
uv run python generated_kernels/relu/relu_implementation_1.py
```

Test with BackendBench:
```bash
uv run python BackendBench/scripts/main.py --suite smoke --backend directory
```

=======
>>>>>>> 079db31a
## License

Source code is made available under a [BSD 3 license](LICENSE.md)<|MERGE_RESOLUTION|>--- conflicted
+++ resolved
@@ -22,130 +22,9 @@
 Run LLM evaluation on smoke test (relu operation):
 ```bash
 export ANTHROPIC_API_KEY=your_api_key_here
-uv run python BackendBench/scripts/main.py --suite smoke --backend llm
+uv run python BackendBench/scripts/main.py --suite opinfo --backend llm
 ```
 
-<<<<<<< HEAD
-## KernelAgent-Based Triton Kernel Generation
-
-Generate and evaluate PyTorch kernels using KernelAgent's advanced system with parallel workers and iterative refinement:
-
-**Prerequisites**: Initialize the KernelAgent submodule:
-```bash
-git submodule update --init --recursive
-```
-
-Run KernelAgent evaluation on smoke test (relu operation):
-```bash
-export OPENAI_API_KEY=your_api_key_here
-uv run python BackendBench/scripts/main.py --suite smoke --backend kernel_agent
-```
-
-Run KernelAgent with custom configuration:
-```bash
-export OPENAI_API_KEY=your_api_key_here
-uv run python BackendBench/scripts/main.py --suite smoke --backend kernel_agent --kernel-agent-workers 6 --kernel-agent-max-rounds 15
-```
-
-Run KernelAgent on opinfo tests with a specific operation:
-```bash
-export OPENAI_API_KEY=<your_api_key_here>
-uv run python BackendBench/scripts/main.py --suite opinfo --backend kernel_agent --ops "add"
-```
-
-## Directory-Based Kernel Development
-
-BackendBench supports a simple directory structure for manually adding kernel implementations. This is perfect for researchers who want to contribute optimized kernels without dealing with complex generation systems.
-
-### Directory Structure
-
-Create kernels in the following structure:
-```
-generated_kernels/
-├── relu/
-│   └── relu_implementation_1.py
-├── add/  
-│   └── add_implementation_1.py
-├── mul/
-│   └── mul_implementation_1.py
-└── ...
-```
-
-### How to Add Your Kernels
-
-1. **Create the operation directory:**
-   ```bash
-   mkdir generated_kernels/{op_name}
-   ```
-
-2. **Create your implementation file:**
-   ```bash
-   # Example: generated_kernels/relu/relu_implementation_1.py
-   ```
-
-3. **Write your kernel following this template:**
-   ```python
-   import torch
-   
-   def {op_name}_kernel_impl(*args, **kwargs):
-       """
-       Your kernel implementation.
-       Must match the PyTorch operation signature exactly.
-       """
-       # Your implementation here
-       return result
-   
-   # Optional: Add a test
-   if __name__ == "__main__":
-       pass
-   ```
-
-### Operation Name Mapping
-
-BackendBench automatically consolidates operator variants. One folder handles all variants:
-- `add/` → `add.Tensor`, `add_.Tensor`, `add.out`, etc.
-- `relu/` → `relu`, `relu_`, `relu.out`
-- `mul/` → `mul.Tensor`, `mul_.Tensor`, `mul.out`, etc.
-
-Query mappings:
-```bash
-python generate_op_mappings.py --query "add_.Tensor"  # Shows: folder=add
-python generate_op_mappings.py --generate             # Full CSV of all mappings
-```
-
-### Example Implementation
-
-Here's a complete example for ReLU:
-
-```python
-# generated_kernels/relu/relu_implementation_1.py
-import torch
-
-def relu_kernel_impl(input_tensor):
-    return torch.maximum(input_tensor, torch.zeros_like(input_tensor))
-
-if __name__ == "__main__":
-    # Test on CPU
-    x = torch.tensor([-2.0, -1.0, 0.0, 1.0, 2.0])
-    result = relu_kernel_impl(x)
-    expected = torch.tensor([0.0, 0.0, 0.0, 1.0, 2.0])
-    print(f"Test passed: {torch.allclose(result, expected)}")
-```
-
-### Testing Your Kernels
-
-Test individual implementations:
-```bash
-uv run python generated_kernels/relu/relu_implementation_1.py
-```
-
-Test with BackendBench:
-```bash
-uv run python BackendBench/scripts/main.py --suite smoke --backend directory
-```
-
-=======
->>>>>>> 079db31a
 ## License
 
 Source code is made available under a [BSD 3 license](LICENSE.md)
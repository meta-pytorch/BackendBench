--- conflicted
+++ resolved
@@ -29,7 +29,57 @@
 # OpInfo correctness tests
 python BackendBench/scripts/main.py --suite opinfo --backend directory
 
-<<<<<<< HEAD
+Run the smoke test with FlagGems:
+```bash
+uv run python BackendBench/scripts/main.py --suite smoke --backend flag_gems
+```
+
+Run opinfo tests (correctness only) with ATen
+```bash
+uv run python BackendBench/scripts/main.py --suite opinfo --backend aten
+```
+
+Run a filtered set of opinfo tests with FlagGems
+```bash
+uv run python BackendBench/scripts/main.py --suite opinfo --backend flag_gems --ops "add,sub"
+```
+
+Run all the opinfo tests with FlagGems (takes a few minutes)
+```bash
+uv run python BackendBench/scripts/main.py --suite opinfo --backend flag_gems
+```
+
+## LLM-Based Kernel Generation and Evaluation
+
+Generate and evaluate PyTorch kernels using Claude API:
+
+Run LLM evaluation on smoke test (relu operation):
+```bash
+export ANTHROPIC_API_KEY=your_api_key_here
+uv run python BackendBench/scripts/main.py --suite smoke --backend llm
+```
+
+## KernelAgent-Based Triton Kernel Generation
+
+Generate and evaluate PyTorch kernels using KernelAgent's advanced system with parallel workers and iterative refinement:
+
+**Prerequisites**: Initialize the KernelAgent submodule:
+```bash
+git submodule update --init --recursive
+```
+
+Run KernelAgent evaluation on smoke test (relu operation):
+```bash
+export OPENAI_API_KEY=your_api_key_here
+uv run python BackendBench/scripts/main.py --suite smoke --backend kernel_agent
+```
+
+Run KernelAgent with custom configuration:
+```bash
+export OPENAI_API_KEY=your_api_key_here
+uv run python BackendBench/scripts/main.py --suite smoke --backend kernel_agent --kernel-agent-workers 6 --kernel-agent-max-rounds 15
+```
+
 Run KernelAgent on opinfo tests with a specific operation:
 ```bash
 export OPENAI_API_KEY=<your_api_key_here>
@@ -139,10 +189,9 @@
 Test with BackendBench:
 ```bash
 uv run python BackendBench/scripts/main.py --suite smoke --backend directory
-=======
+
 # TorchBench performance tests  
 python BackendBench/scripts/main.py --suite torchbench --backend directory
->>>>>>> ec94e74d
 ```
 
 ## License

[build-system]
requires = ["hatchling"]
build-backend = "hatchling.build"

[project]
name = "backendbench"
version = "0.1.0"
description = "A PyTorch backend evaluation suite"
readme = "README.md"
requires-python = ">=3.10"
classifiers = [
    "Development Status :: 3 - Alpha",
    "Intended Audience :: Developers",
    "License :: OSI Approved :: MIT License",
    "Programming Language :: Python :: 3",
    "Programming Language :: Python :: 3.10",
    "Programming Language :: Python :: 3.11",
]
dependencies = [
    "torch",
    "click",
    "numpy",
    "expecttest",
    "anthropic>=0.34.0",
    "pytest",
    "requests",
    "huggingface_hub",
]

[project.optional-dependencies]
flaggems = [
    # flag_gems must be installed from source: https://github.com/FlagOpen/FlagGems
]
<<<<<<< HEAD
pyarrow = [
    "pyarrow",
=======
facto = [
    # facto must be installed from source: https://github.com/pytorch-labs/FACTO
>>>>>>> 87300a14
]

[project.scripts]
backendbench = "BackendBench.scripts.main:cli"

[tool.hatch.build.targets.wheel]
packages = ["BackendBench"]

[tool.uv]
dev-dependencies = [
    "pytest",
    "pytest-cov",
    "pytest-mock",
    "pytest-timeout",
    "ruff==0.12.1",
    "torch",
    "numpy",
    "pyarrow",
    # cupy-cuda12x is platform specific, install manually if needed
]

[tool.ruff]
line-length = 100

[tool.ruff.format]<|MERGE_RESOLUTION|>--- conflicted
+++ resolved
@@ -31,13 +31,11 @@
 flaggems = [
     # flag_gems must be installed from source: https://github.com/FlagOpen/FlagGems
 ]
-<<<<<<< HEAD
 pyarrow = [
-    "pyarrow",
-=======
+    "pyarrow"
+]
 facto = [
     # facto must be installed from source: https://github.com/pytorch-labs/FACTO
->>>>>>> 87300a14
 ]
 
 [project.scripts]

__pycache__/
.claude/
.vscode/
.ruff_cache/
generated_kernels/
<<<<<<< HEAD
CLAUDE.md
venv/
ops/
=======
venv/
CLAUDE.md
>>>>>>> 86d96b1e
<|MERGE_RESOLUTION|>--- conflicted
+++ resolved
@@ -3,11 +3,6 @@
 .vscode/
 .ruff_cache/
 generated_kernels/
-<<<<<<< HEAD
 CLAUDE.md
 venv/
-ops/
-=======
-venv/
-CLAUDE.md
->>>>>>> 86d96b1e
+ops/
--- conflicted
+++ resolved
@@ -27,18 +27,15 @@
     "_fft_c2c.default",  # cuFFT only supports dimensions whose sizes are powers of two when computing in half precision
 ]
 
-<<<<<<< HEAD
 # We get this threshhold from the analysis here
 # https://github.com/meta-pytorch/BackendBench/issues/108
 RELATIVE_RUNTIME_THRESHOLD = 1.3
-=======
 UNTESTABLE_OPERATORS = [
     "empty_like",  # We can check using metadata
     "new_empty",  # We can check using metadata
     "new_empty_strided",  # We can check using metadata
     "bernoulli",  # We can write a custom test to verify this one (albeit not the randomness)
 ]
->>>>>>> 289d8c6b
 
 
 def apply_skip_ops_filter(ops):

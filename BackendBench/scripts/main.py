--- conflicted
+++ resolved
@@ -176,23 +176,6 @@
     setup_logging(log_level)
     if ops:
         ops = ops.split(",")
-
-<<<<<<< HEAD
-    backend_name = backend
-    if backend == "llm-relay":
-        backend = backends.LLMRelayBackend(model=llm_relay_model)
-    else:
-        backend = {
-            "aten": backends.AtenBackend,
-            "flag_gems": backends.FlagGemsBackend,
-            "llm": backends.LLMBackend,
-            "kernel_agent": backends.KernelAgentBackend,
-            "directory": backends.DirectoryBackend,
-            "custom_ops": backends.CustomOpsBackend,
-        }[backend]()
-
-=======
->>>>>>> ec94e74d
     suite = {
         "smoke": lambda: SmokeTestSuite,
         "opinfo": lambda: OpInfoTestSuite(
@@ -231,6 +214,8 @@
             raise NotImplementedError("KernelAgent backend is for internal use only")
     elif backend == "directory":
         backend = backends.DirectoryBackend(ops_directory)
+    elif backend == "custom_ops":
+        backend = backends.CustomOpsBackend(custom_ops_root)
     else:
         backend = {
             "aten": backends.AtenBackend,
@@ -248,32 +233,6 @@
             timestamp = datetime.datetime.now().strftime("%Y%m%d_%H%M%S")
             log_dir = f"backendbench_output_{timestamp}"
 
-<<<<<<< HEAD
-    # For LLM backend, we need to generate kernels first
-    if backend.name == "llm":
-        llm_client = ClaudeKernelGenerator()
-        backend = setup_llm_backend(backend, llm_client, suite, llm_max_attempts)
-
-    # For LLM Relay backend, we need to generate kernels using the local server
-    elif backend.name == "llm-relay":
-        llm_client = LLMKernelGenerator(model=llm_relay_model)
-        backend = setup_llm_relay_backend(backend, llm_client, suite, llm_max_attempts)
-
-    # For KernelAgent backend, we need to generate kernels using the sophisticated agent system
-    elif backend.name == "kernel_agent":
-        backend = setup_kernel_agent_backend(
-            backend, suite, kernel_agent_workers, kernel_agent_max_rounds
-        )
-
-    # For Directory backend, we need to load existing kernels from a directory
-    elif backend.name == "directory":
-        backend = backends.DirectoryBackend(ops_directory)
-    elif backend.name == "custom_ops":
-        # Filesystem-based custom ops; allow overriding root for testing
-        backend = backends.CustomOpsBackend(custom_ops_root)
-
-=======
->>>>>>> ec94e74d
     overall_correctness = []
     overall_performance = []
     all_correctness_results = []

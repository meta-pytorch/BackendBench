--- conflicted
+++ resolved
@@ -181,11 +181,7 @@
         backend = {
             "aten": backends.AtenBackend,
             "flag_gems": backends.FlagGemsBackend,
-<<<<<<< HEAD
-            "llm": backends.LLMBackend,
-=======
             "kernel_agent": backends.KernelAgentBackend,
->>>>>>> ca8f85c8
             "directory": backends.DirectoryBackend,
         }[backend]()
 

--- conflicted
+++ resolved
@@ -106,17 +106,14 @@
     help="Path to directory containing generated kernels",
 )
 @click.option(
-<<<<<<< HEAD
     "--output-path",
     default=None,
     type=str,
     help="Path for JSON output file with detailed results (if not specified, no JSON output)",
-=======
     "--num-workers",
     default=None,
     type=int,
     help="Number of workers to use for multiprocessing, default to None to disable multiprocessing)",
->>>>>>> 79ed5623
 )
 def cli(
     log_level,
@@ -130,11 +127,8 @@
     kernel_agent_max_rounds,
     torchbench_data_path,
     ops_directory,
-<<<<<<< HEAD
     output_path,
-=======
     num_workers,
->>>>>>> 79ed5623
 ):
     setup_logging(log_level)
     if ops:
@@ -204,26 +198,7 @@
 
             logger.debug(test.op)
 
-<<<<<<< HEAD
-        correctness, perf, op_verbose_data = eval.eval_one_op(
-            test.op,
-            backend[test.op],
-            test.correctness_tests,
-            test.performance_tests,
-        )
-        overall_correctness.append(correctness)
-        overall_performance.append(perf)
-
-        # Convert dict to list entries with op_name
-        op_name = getattr(test.op, "__name__", str(test.op))
-        for args_str, data in op_verbose_data.items():
-            entry = {"op_name": op_name, "args": args_str}
-            entry.update(data)
-            verbose_results.append(entry)
-
-        logger.debug(f"max memory allocated: {torch.cuda.max_memory_allocated():,}")
-=======
-            correctness, perf = eval.eval_one_op(
+            correctness, perf, op_verbose_data = eval.eval_one_op(
                 test.op,
                 backend[test.op],
                 test.correctness_tests,
@@ -232,6 +207,13 @@
             overall_correctness.append(correctness)
             overall_performance.append(perf)
 
+            # Convert dict to list entries with op_name
+            op_name = getattr(test.op, "__name__", str(test.op))
+            for args_str, data in op_verbose_data.items():
+                entry = {"op_name": op_name, "args": args_str}
+                entry.update(data)
+                verbose_results.append(entry)      
+      
             logger.debug(f"max memory allocated: {torch.cuda.max_memory_allocated():,}")
     else:
         with multiprocessing_eval.MultiprocessingEvaluator(num_workers) as evaluator:
@@ -257,7 +239,6 @@
             performance_score = result.performance_score
             overall_correctness.append(correctness_score)
             overall_performance.append(performance_score)
->>>>>>> 79ed5623
 
     mean_correctness = torch.tensor(overall_correctness).mean().item()
     geomean_perf = torch.tensor(overall_performance).log().mean().exp().item()

"""
Load aten inputs from serialized txt files.
"""

import math
import re
import tempfile
from collections import defaultdict
from pathlib import Path

import requests
import torch
from torch.testing import make_tensor

# the schema for this dataset is the one defined in tritonbench traces.
# ie. https://github.com/pytorch-labs/tritonbench/blob/main/tritonbench/data/input_configs/hf_train/AlbertForMaskedLM_training.txt
DEFAULT_HUGGINGFACE_URL = "https://huggingface.co/datasets/GPUMODE/huggingface_op_trace/resolve/main/tritonbench_op_trace.txt"


dtype_abbrs = {
    torch.bfloat16: "bf16",
    torch.float64: "f64",
    torch.float32: "f32",
    torch.float16: "f16",
    torch.complex32: "c32",
    torch.complex64: "c64",
    torch.complex128: "c128",
    torch.int8: "i8",
    torch.int16: "i16",
    torch.int32: "i32",
    torch.int64: "i64",
    torch.bool: "b8",
    torch.uint8: "u8",
}

dtype_abbrs_parsing = {value: key for key, value in dtype_abbrs.items()}

_FLOATING_TYPES = [torch.float16, torch.bfloat16, torch.float32, torch.float64]

# Operators to skip for indexing ops that need valid indices
SKIP_OPERATORS = [
    "embedding",
    "scatter",
    "gather",
    "index",
    "nll_loss",
    "im2col_backward",
    "col2im_backward",
    "native_layer_norm_backward",
    "upsample_nearest2d_backward.vec",
    "upsample_bilinear2d_backward.vec",
]


def _deserialize_tensor(size, dtype, stride=None, device="cuda"):
    kwargs = {}
    if dtype in _FLOATING_TYPES:
        kwargs.update({"low": 0, "high": 1})
    if stride is not None:
        extent = 1 + sum((size - 1) * stride for size, stride in zip(size, stride))
        data = make_tensor(extent, dtype=dtype, device=device, **kwargs)
        return data.as_strided(size, stride)
    return make_tensor(size, dtype=dtype, device=device, **kwargs)


def _deserialize_args(inps):
    inps = inps.strip().strip("'")
    global_vals = {
        "T": _deserialize_tensor,
        "th": torch,
        "inf": math.inf,
        "torch": torch,
        **dtype_abbrs_parsing,
    }
    # f strings introduce quotations we dont want
    for key in dtype_abbrs_parsing:
        inps = inps.replace(f"'{key}'", key)
    return eval(inps.strip().strip("'").strip('"'), global_vals)


class TorchBenchTest:
    def __init__(self, *args, **kwargs):
        self.args = args
        self.kwargs = kwargs


def _args_size(args):
    size = 0
    for arg in args:
        if isinstance(arg, torch.Tensor):
            size += arg.numel() * arg.element_size()
        elif isinstance(arg, (tuple, list)):
            size += _args_size(arg)
    return size


class TorchBenchOpTest:
    def __init__(self, op, inputs, topn):
        self.op = eval(f"torch.ops.{op}")
        self.inputs = inputs
        self.topn = topn

    def tests(self):
        inputs_and_sizes = []
        for inp in self.inputs:
            args, kwargs = _deserialize_args(inp)
            size = _args_size(args) + _args_size(list(kwargs.values()))
            inputs_and_sizes.append((size, inp))
        ret = [x[1] for x in sorted(inputs_and_sizes, reverse=True)]
        return ret if self.topn is None else ret[: self.topn]

    @property
    def correctness_tests(self):
        for inp in self.tests():
            args, kwargs = _deserialize_args(inp)
            yield TorchBenchTest(*args, **kwargs)

    @property
    def performance_tests(self):
        for inp in self.tests():
            args, kwargs = _deserialize_args(inp)
            yield TorchBenchTest(*args, **kwargs)


def _parse_inputs(filename, filter, op_inputs):
    op = None

    with open(filename, "r") as f:
        for line in f:
            if m := re.match("Operator: (.*)", line):
                op = m.group(1)
                if op == "aten.sum.SymInt":
                    op = "aten.sum.dim_IntList"
            if m := re.match("cnt: \\d+, (.*)", line):
                assert op is not None
                args = m.group(1)
                if filter is None or any(f in op for f in filter):
                    op_inputs[op].append(args)
    return op_inputs


class TorchBenchTestSuite:
    def __init__(self, name, filename=None, filter=None, topn=None):
        self.name = name
        self.topn = topn
        self.optests = defaultdict(list)

        # Use default URL if no filename provided
        if filename is None:
            filename = DEFAULT_HUGGINGFACE_URL

        # Check if filename is a URL
        if isinstance(filename, str) and (
            filename.startswith("http://") or filename.startswith("https://")
        ):
            with (
                tempfile.NamedTemporaryFile(mode="w+", suffix=".txt", delete=False) as tmp_file,
                requests.get(filename) as response,
            ):
                response.raise_for_status()
                tmp_file.write(response.text)
                tmp_file.flush()
                _parse_inputs(tmp_file.name, filter, self.optests)
                Path(tmp_file.name).unlink(missing_ok=True)
        elif Path(filename).is_dir():
            for file_path in Path(filename).glob("**/*.txt"):
                _parse_inputs(str(file_path), filter, self.optests)
        else:
            _parse_inputs(filename, filter, self.optests)
        # Deduplicate the strings in self.optests
        for op in self.optests:
            self.optests[op] = list(set(self.optests[op]))

    def __iter__(self):
        for op, inputs in self.optests.items():
<<<<<<< HEAD
            if any(s in op for s in SKIP_OPERATORS):
=======
            if any(
                s in op
                for s in [
                    "embedding",
                    "scatter",
                    "gather",
                    "index",
                    "nll_loss",
                    "im2col_backward",
                    "col2im_backward",
                    "native_layer_norm_backward",
                    "upsample_nearest2d_backward.vec",
                    "upsample_bilinear2d_backward.vec",
                    "_cudnn_rnn_backward.default",  # RuntimeError: cuDNN error: CUDNN_STATUS_BAD_PARAM
                    "_fft_c2c.default",  # cuFFT only supports dimensions whose sizes are powers of two when computing in half precision
                ]
            ):
>>>>>>> d49a1671
                # TODO: indexing ops need valid indices
                continue
            yield TorchBenchOpTest(op, inputs, self.topn)<|MERGE_RESOLUTION|>--- conflicted
+++ resolved
@@ -173,27 +173,7 @@
 
     def __iter__(self):
         for op, inputs in self.optests.items():
-<<<<<<< HEAD
             if any(s in op for s in SKIP_OPERATORS):
-=======
-            if any(
-                s in op
-                for s in [
-                    "embedding",
-                    "scatter",
-                    "gather",
-                    "index",
-                    "nll_loss",
-                    "im2col_backward",
-                    "col2im_backward",
-                    "native_layer_norm_backward",
-                    "upsample_nearest2d_backward.vec",
-                    "upsample_bilinear2d_backward.vec",
-                    "_cudnn_rnn_backward.default",  # RuntimeError: cuDNN error: CUDNN_STATUS_BAD_PARAM
-                    "_fft_c2c.default",  # cuFFT only supports dimensions whose sizes are powers of two when computing in half precision
-                ]
-            ):
->>>>>>> d49a1671
                 # TODO: indexing ops need valid indices
                 continue
             yield TorchBenchOpTest(op, inputs, self.topn)
--- conflicted
+++ resolved
@@ -10,12 +10,8 @@
 from typing import Callable, Dict
 
 from torch.utils.cpp_extension import load_inline
-<<<<<<< HEAD
 
 from ..utils import folder_name_to_op_name, get_pytorch_op, op_name_to_folder_name
-=======
-from ..utils import folder_name_to_op_name, get_pytorch_op
->>>>>>> b5f441da
 from .base import Backend
 
 logger = logging.getLogger(__name__)
@@ -185,7 +181,7 @@
                 f"No function named {op_name} found in compiled CUDA module from {file_path}"
             )
 
-    def _load_kernel_from_file(self, file_path: str, op_name: str) -> Callable:
+    def ß(self, file_path: str, op_name: str) -> Callable:
         """
         Dynamically load a kernel implementation function from a Python or CUDA file.
 

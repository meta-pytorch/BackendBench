--- conflicted
+++ resolved
@@ -9,14 +9,8 @@
 import os
 from typing import Callable, Dict
 
-<<<<<<< HEAD
 from torch.utils.cpp_extension import load_inline
-
-from ..scripts.op_map import query
-from ..utils import get_pytorch_op
-=======
 from ..utils import folder_name_to_op_name, get_pytorch_op
->>>>>>> bdde8387
 from .base import Backend
 
 logger = logging.getLogger(__name__)
@@ -54,12 +48,8 @@
             impl_files = [
                 f
                 for f in os.listdir(op_dir)
-<<<<<<< HEAD
                 if (f.endswith(".py") or f.endswith(".cu") or f.endswith(".cpp"))
-                and f.startswith(f"{op_name}_implementation")
-=======
-                if f.endswith(".py") and f.startswith(f"{folder_name}_implementation")
->>>>>>> bdde8387
+                and f.startswith(f"{folder_name}_implementation")
             ]
             if not impl_files:
                 logger.debug(f"No implementation files found in {op_dir}")
@@ -69,22 +59,8 @@
             impl_path = os.path.join(op_dir, impl_file)
 
             try:
-<<<<<<< HEAD
+                op_name = folder_name_to_op_name(folder_name)
                 kernel_func = self._load_kernel_from_file(impl_path, op_name)
-                op_variants = query(op_name)
-
-                if op_variants:
-                    for variant_info in op_variants:
-                        op_full_name = variant_info["op"]
-                        pytorch_op = get_pytorch_op(op_full_name)
-                        print(f"pytorch_op: {pytorch_op}")
-                        if pytorch_op:
-                            self.compiled_kernels[pytorch_op] = kernel_func
-                            logger.info(f"Loaded {op_name} from {impl_file} -> {op_full_name}")
-=======
-                op_name = folder_name_to_op_name(folder_name)
-                kernel_func = self._load_kernel_from_file(impl_path, folder_name)
->>>>>>> bdde8387
 
                 pytorch_op = get_pytorch_op(op_name)
                 if pytorch_op:
@@ -97,11 +73,7 @@
 
         logger.info(f"DirectoryBackend loaded {loaded_count} kernels from {self.ops_dir}/")
 
-<<<<<<< HEAD
     def _load_python_kernel(self, file_path: str, op_name: str) -> Callable:
-=======
-    def _load_kernel_from_file(self, file_path: str, folder_name: str) -> Callable:
->>>>>>> bdde8387
         """
         Load a kernel implementation from a Python file.
 

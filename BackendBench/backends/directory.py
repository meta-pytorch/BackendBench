--- conflicted
+++ resolved
@@ -8,10 +8,7 @@
 from pathlib import Path
 from typing import Callable, List
 
-<<<<<<< HEAD
 from .base_directory_backend import BaseDirectoryBackendABC
-=======
->>>>>>> ef7ea837
 from ..scripts.op_map import query
 from ..utils import get_pytorch_op
 from .base import Backend

# Copyright (c) Meta Platforms, Inc. and affiliates.
# All rights reserved.
#
# This source code is licensed under the BSD 3-Clause license found in the
# LICENSE file in the root directory of this source tree.

"""
BackendBench backends submodule.

This module provides various backend implementations for PyTorch operations.
Each backend implements a different strategy for mapping PyTorch operations
to alternative implementations.
"""

import importlib.util

from .aten import AtenBackend
from .base import Backend
from .directory import DirectoryBackend
from .flag_gems import FlagGemsBackend
from .kernel_agent import KernelAgentBackend
from .llm import LLMBackend

__all__ = [
    "Backend",
    "DirectoryBackend",
    "AtenBackend",
    "FlagGemsBackend",
<<<<<<< HEAD
    "LLMBackend",
    "KernelAgentBackend",
]
=======
    "LLMRelayBackend",
]

if importlib.util.find_spec("triton_kernel_agent") is not None:
    from .kernel_agent import KernelAgentBackend

    __all__.append("KernelAgentBackend")
else:
    KernelAgentBackend = None
>>>>>>> 7854d6d2
<|MERGE_RESOLUTION|>--- conflicted
+++ resolved
@@ -26,12 +26,8 @@
     "DirectoryBackend",
     "AtenBackend",
     "FlagGemsBackend",
-<<<<<<< HEAD
     "LLMBackend",
     "KernelAgentBackend",
-]
-=======
-    "LLMRelayBackend",
 ]
 
 if importlib.util.find_spec("triton_kernel_agent") is not None:
@@ -39,5 +35,4 @@
 
     __all__.append("KernelAgentBackend")
 else:
-    KernelAgentBackend = None
->>>>>>> 7854d6d2
+    KernelAgentBackend = None
# Copyright (c) Meta Platforms, Inc. and affiliates.
# All rights reserved.
#
# This source code is licensed under the BSD 3-Clause license found in the
# LICENSE file in the root directory of this source tree.

import json
import logging
from collections import defaultdict
from pathlib import Path
from typing import Any, Dict, List, Optional, Tuple

import torch


try:
    if torch.cuda.is_available():
        import triton.testing

        TRITON_AVAILABLE = True
    else:
        TRITON_AVAILABLE = False
except ImportError:
    TRITON_AVAILABLE = False

from BackendBench.utils import serialize_args, uses_cuda_stream, compute_errors

logger = logging.getLogger(__name__)

EXC_MSG = """
Exception raised for {op}:
    args: {args}
    exc: {exc}
"""


def format_exception(e, op, args, kwargs):
    op_name = getattr(op, "__name__", str(op))
    return EXC_MSG.format(op=op_name, args=serialize_args(args, kwargs), exc=e)


def _allclose(a, b, atol=1e-2, rtol=1e-2):
    # using a stack to avoid recursion overflow issues
    stack = [(a, b)]

    while len(stack) > 0:
        curr_a, curr_b = stack.pop()

        if isinstance(curr_a, torch.Tensor):
            torch.testing.assert_close(curr_a, curr_b, equal_nan=True, atol=atol, rtol=rtol)
        elif isinstance(curr_a, (list, tuple)):
            assert len(curr_a) == len(curr_b)
            # Add pairs to stack in reverse order to maintain left-to-right checking
            stack.extend(reversed(list(zip(curr_a, curr_b))))
        else:
            assert curr_a == curr_b


def allclose(a, b, atol=1e-2, rtol=1e-2):
    try:
        _allclose(a, b)
        return True
    except Exception:
        return False


def eval_correctness_test(
    op, impl, test
) -> Tuple[bool, Optional[str], Optional[float], Optional[float]]:
    """Evaluate impl of op against test.

    Returns:
        Tuple of (is_correct, error_message, absolute_error, relative_error)
    """
    args, kwargs = test.args, test.kwargs
    ref = op(*args, **kwargs)
    try:
        res = impl(*args, **kwargs)
        is_correct = allclose(ref, res)

        # Compute errors even if test passes (for verbose mode)
        abs_error, rel_error = compute_errors(ref, res)

        return is_correct, None, abs_error, rel_error
    except Exception as e:
        error_msg = format_exception(e, op, args, kwargs)
        logger.warning(error_msg)
        return False, str(e), None, None


<<<<<<< HEAD
def eval_correctness(op, impl, tests, filter_fp16_bf16=False):
=======
def eval_correctness(op, impl, tests, test_data: defaultdict = defaultdict(dict)):
    """Evaluate correctness of impl against tests."""
>>>>>>> 289d8c6b
    correct, total = 0, 0
    skipped = 0
    for test in tests:
<<<<<<< HEAD
        # Filter test cases to only FP16/BF16 if requested
        if filter_fp16_bf16:
            skip_test = False
            for arg in test.args:
                if isinstance(arg, torch.Tensor) and arg.dtype not in [
                    torch.float16,
                    torch.bfloat16,
                ]:
                    skip_test = True
                    break
            if not skip_test and test.kwargs:
                for value in test.kwargs.values():
                    if isinstance(value, torch.Tensor) and value.dtype not in [
                        torch.float16,
                        torch.bfloat16,
                    ]:
                        skip_test = True
                        break
            if skip_test:
                skipped += 1
                continue

        logging.debug(f"Testing {op.__name__} with args {serialize_args(test.args, test.kwargs)}")
        if eval_correctness_test(op, impl, test):
=======
        args_str = serialize_args(test.args, test.kwargs)
        logging.debug(f"Testing {op.__name__} with args {args_str}")
        is_correct, error_msg, abs_error, rel_error = eval_correctness_test(op, impl, test)

        test_data[args_str] = {
            "correctness_score": 1 if is_correct else 0,
            "correctness_errors": error_msg or "",
            "absolute_error": str(abs_error) if abs_error is not None else "",
            "relative_error": str(rel_error) if rel_error is not None else "",
        }

        if is_correct:
>>>>>>> 289d8c6b
            correct += 1
        total += 1

    # Handle the case where no tests are available
    if total == 0:
        if skipped > 0:
            logger.warning(f"All {skipped} tests for {str(op)} were skipped due to dtype filtering")
        else:
            logger.warning(f"No correctness tests available for {str(op)}")
        return 0.0

    if filter_fp16_bf16 and skipped > 0:
        logger.info(
            f"Filtered {skipped} non-FP16/BF16 tests for {str(op)}, evaluated {total} tests"
        )

    return correct / total


def cpu_bench(fn, num_runs=100):
    """Simple CPU benchmarking using time.perf_counter."""
    import time

    for _ in range(10):
        fn()

    start = time.perf_counter()
    for _ in range(num_runs):
        fn()
    return (time.perf_counter() - start) / num_runs


def eval_performance(op, impl, tests, test_data: defaultdict = defaultdict(dict)):
    """Evaluate performance of impl against tests."""
    bench_fn = (
        triton.testing.do_bench if TRITON_AVAILABLE and torch.cuda.is_available() else cpu_bench
    )
    base_times = []
    test_times = []
    args_strs = []

    for test in tests:
        args_str = serialize_args(test.args, test.kwargs)
        args_strs.append(args_str)
        logging.debug(f"Benchmarking {op.__name__} with args {args_str}")
        base_time = bench_fn(lambda: op(*test.args, **test.kwargs))
        base_times.append(base_time)
        test_time = base_time
        try:
            ref = op(*test.args, **test.kwargs)
            res = impl(*test.args, **test.kwargs)
            if not allclose(
                ref,
                res,
            ):
                raise ValueError(f"Reference and result tensors are not close: {ref} vs {res}")
            test_time = bench_fn(lambda: impl(*test.args, **test.kwargs))
        except Exception:
            pass
        finally:
            test_times.append(test_time)
            test_data[args_str]["benchmark_time"] = str(test_time)

    speedups = torch.tensor(base_times) / torch.tensor(test_times)

    # Update test_data with speedups from the tensor
    for i, args_str in enumerate(args_strs):
        test_data[args_str]["speedup"] = str(speedups[i].item())

    return speedups.log().mean().exp()


<<<<<<< HEAD
def eval_one_op(op, impl, correctness_tests, performance_tests, filter_fp16_bf16=False):
    """Evaluate impl of op against correctness_tests and performance_tests."""
    # TODO: We should have proper error reporting instead of just saying this is 0,
    # but that should be a separate PR.
    if uses_cuda_stream(impl):
        logger.warning(f"Skipping {op.__name__} because it uses CUDA stream")
        return 0.0, 1.0
    return eval_correctness(
        op, impl, correctness_tests, filter_fp16_bf16=filter_fp16_bf16
    ), eval_performance(op, impl, performance_tests)
=======
def eval_one_op(op, impl, correctness_tests, performance_tests):
    """Evaluate impl of op against correctness_tests and performance_tests.

    Returns:
        Tuple of (correctness_score, performance_score, test_data)
    """
    test_data = defaultdict(dict)

    if uses_cuda_stream(impl):
        logger.warning(f"Skipping {op.__name__} because it uses CUDA stream")
        for test in correctness_tests + performance_tests:
            args_str = serialize_args(test.args, test.kwargs)
            test_data[args_str] = {
                "correctness_score": 0,
                "benchmark_time": "",
                "speedup": "",
                "correctness_errors": "Skipped: uses CUDA stream",
                "absolute_error": "",
                "relative_error": "",
            }
        return 0, 1.0, test_data

    correctness_score = eval_correctness(op, impl, correctness_tests, test_data)
    performance_score = eval_performance(op, impl, performance_tests, test_data)
    test_data = dict(test_data)
    return correctness_score, performance_score, test_data


def save_verbose_results(
    results: List[Dict[str, Any]],
    output_path: str = "backendbench_verbose_results.json",
):
    """Save verbose results to a JSON file."""
    with open(Path(output_path), "w") as f:
        json.dump(results, f, indent=2)

    logger.info(f"Verbose results saved to {output_path}")
>>>>>>> 289d8c6b
<|MERGE_RESOLUTION|>--- conflicted
+++ resolved
@@ -88,16 +88,11 @@
         return False, str(e), None, None
 
 
-<<<<<<< HEAD
-def eval_correctness(op, impl, tests, filter_fp16_bf16=False):
-=======
-def eval_correctness(op, impl, tests, test_data: defaultdict = defaultdict(dict)):
+def eval_correctness(op, impl, tests, test_data: defaultdict = defaultdict(dict), filter_fp16_bf16=False):
     """Evaluate correctness of impl against tests."""
->>>>>>> 289d8c6b
     correct, total = 0, 0
     skipped = 0
     for test in tests:
-<<<<<<< HEAD
         # Filter test cases to only FP16/BF16 if requested
         if filter_fp16_bf16:
             skip_test = False
@@ -120,9 +115,6 @@
                 skipped += 1
                 continue
 
-        logging.debug(f"Testing {op.__name__} with args {serialize_args(test.args, test.kwargs)}")
-        if eval_correctness_test(op, impl, test):
-=======
         args_str = serialize_args(test.args, test.kwargs)
         logging.debug(f"Testing {op.__name__} with args {args_str}")
         is_correct, error_msg, abs_error, rel_error = eval_correctness_test(op, impl, test)
@@ -134,8 +126,7 @@
             "relative_error": str(rel_error) if rel_error is not None else "",
         }
 
-        if is_correct:
->>>>>>> 289d8c6b
+        if is_correct
             correct += 1
         total += 1
 
@@ -208,19 +199,7 @@
     return speedups.log().mean().exp()
 
 
-<<<<<<< HEAD
 def eval_one_op(op, impl, correctness_tests, performance_tests, filter_fp16_bf16=False):
-    """Evaluate impl of op against correctness_tests and performance_tests."""
-    # TODO: We should have proper error reporting instead of just saying this is 0,
-    # but that should be a separate PR.
-    if uses_cuda_stream(impl):
-        logger.warning(f"Skipping {op.__name__} because it uses CUDA stream")
-        return 0.0, 1.0
-    return eval_correctness(
-        op, impl, correctness_tests, filter_fp16_bf16=filter_fp16_bf16
-    ), eval_performance(op, impl, performance_tests)
-=======
-def eval_one_op(op, impl, correctness_tests, performance_tests):
     """Evaluate impl of op against correctness_tests and performance_tests.
 
     Returns:
@@ -242,7 +221,7 @@
             }
         return 0, 1.0, test_data
 
-    correctness_score = eval_correctness(op, impl, correctness_tests, test_data)
+    correctness_score = eval_correctness(op, impl, correctness_tests, test_data, filter_fp16_bf16=filter_fp16_bf16)
     performance_score = eval_performance(op, impl, performance_tests, test_data)
     test_data = dict(test_data)
     return correctness_score, performance_score, test_data
@@ -256,5 +235,4 @@
     with open(Path(output_path), "w") as f:
         json.dump(results, f, indent=2)
 
-    logger.info(f"Verbose results saved to {output_path}")
->>>>>>> 289d8c6b
+    logger.info(f"Verbose results saved to {output_path}")
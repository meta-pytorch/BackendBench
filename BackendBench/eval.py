--- conflicted
+++ resolved
@@ -190,7 +190,6 @@
 
     if uses_cuda_stream(impl):
         logger.warning(f"Skipping {op.__name__} because it uses CUDA stream")
-<<<<<<< HEAD
         for test in correctness_tests + performance_tests:
             args_str = serialize_args(test.args, test.kwargs)
             verbose_data[args_str] = {
@@ -201,7 +200,7 @@
                 "absolute_error": "",
                 "relative_error": "",
             }
-        return 0, 0, verbose_data
+        return 0, 1.0, verbose_data
 
     correctness_score = eval_correctness(op, impl, correctness_tests, verbose_data)
     performance_score = eval_performance(op, impl, performance_tests, verbose_data)
@@ -216,10 +215,4 @@
     with open(Path(output_path), "w") as f:
         json.dump(results, f, indent=2)
 
-    logger.info(f"Verbose results saved to {output_path}")
-=======
-        return 0.0, 1.0
-    return eval_correctness(op, impl, correctness_tests), eval_performance(
-        op, impl, performance_tests
-    )
->>>>>>> 6d8868ab
+    logger.info(f"Verbose results saved to {output_path}")
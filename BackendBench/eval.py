--- conflicted
+++ resolved
@@ -177,12 +177,6 @@
 
     if uses_cuda_stream(impl):
         logger.warning(f"Skipping {op.__name__} because it uses CUDA stream")
-<<<<<<< HEAD
-        return (False, 0.0), 1.0
-    return eval_correctness(op, impl, correctness_tests), eval_performance(
-        op, impl, performance_tests
-    )
-=======
         for test in correctness_tests + performance_tests:
             args_str = serialize_args(test.args, test.kwargs)
             test_data[args_str] = {
@@ -209,5 +203,4 @@
     with open(Path(output_path), "w") as f:
         json.dump(results, f, indent=2)
 
-    logger.info(f"Verbose results saved to {output_path}")
->>>>>>> befc4cd0
+    logger.info(f"Verbose results saved to {output_path}")
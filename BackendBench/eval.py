# Copyright (c) Meta Platforms, Inc. and affiliates.
# All rights reserved.
#
# This source code is licensed under the BSD 3-Clause license found in the
# LICENSE file in the root directory of this source tree.

import logging

import torch

try:
    import triton.testing

    TRITON_AVAILABLE = True
except ImportError:
    TRITON_AVAILABLE = False

from BackendBench.utils import serialize_args, uses_cuda_stream

logger = logging.getLogger(__name__)

EXC_MSG = """
Exception raised for {op}:
    args: {args}
    exc: {exc}
"""


def format_exception(e, op, args, kwargs):
    op_name = getattr(op, "__name__", str(op))
    return EXC_MSG.format(op=op_name, args=serialize_args(args, kwargs), exc=e)


def allclose(a, b):
    if isinstance(a, torch.Tensor):
        torch.testing.assert_close(a, b, equal_nan=True, atol=1e-2, rtol=1e-2)
        return True
    if isinstance(a, (list, tuple)):
        if len(a) != len(b):
            raise ValueError(f"Length mismatch: {len(a)} vs {len(b)}")
        return all(allclose(x, y) for x, y in zip(a, b))
    return a == b


def eval_correctness_test(op, impl, test):
    """Evaluate impl of op against test."""
    args, kwargs = test.args, test.kwargs
    ref = op(*args, **kwargs)
    try:
        res = impl(*args, **kwargs)
        return allclose(ref, res)
    except Exception as e:
        logger.warning(format_exception(e, op, args, kwargs))
        return False


def eval_correctness(op, impl, tests):
    correct, total = 0, 0
    for test in tests:
        logging.debug(f"Testing {op.__name__} with args {serialize_args(test.args, test.kwargs)}")
        if eval_correctness_test(op, impl, test):
            correct += 1
        total += 1
<<<<<<< HEAD
    return correct == total, correct / total
=======

    # Handle the case where no tests are available
    if total == 0:
        logger.warning(f"No correctness tests available for {str(op)}")
        return 0.0

    return correct / total
>>>>>>> 75d29af0


def cpu_bench(fn, num_runs=100):
    """Simple CPU benchmarking using time.perf_counter."""
    import time

    for _ in range(10):
        fn()

    start = time.perf_counter()
    for _ in range(num_runs):
        fn()
    return (time.perf_counter() - start) / num_runs


def eval_performance(op, impl, tests):
    bench_fn = (
        triton.testing.do_bench if TRITON_AVAILABLE and torch.cuda.is_available() else cpu_bench
    )
    base_times = []
    test_times = []
    for test in tests:
        logging.debug(
            f"Benchmarking {op.__name__} with args {serialize_args(test.args, test.kwargs)}"
        )
        base_times.append(bench_fn(lambda: op(*test.args, **test.kwargs)))
        try:
            allclose(op(*test.args, **test.kwargs), impl(*test.args, **test.kwargs))
        except Exception:
            test_times.append(base_times[-1])
            continue
        test_times.append(bench_fn(lambda: impl(*test.args, **test.kwargs)))
    speedups = torch.tensor(base_times) / torch.tensor(test_times)
    return speedups.log().mean().exp()


def eval_one_op(op, impl, correctness_tests, performance_tests):
    """Evaluate impl of op against correctness_tests and performance_tests."""
    # TODO: We should have proper error reporting instead of just saying this is 0,
    # but that should be a separate PR.
    if uses_cuda_stream(impl):
        logger.warning(f"Skipping {op.__name__} because it uses CUDA stream")
        return (False, 0.0), 1.0
    return eval_correctness(op, impl, correctness_tests), eval_performance(
        op, impl, performance_tests
    )<|MERGE_RESOLUTION|>--- conflicted
+++ resolved
@@ -61,17 +61,12 @@
         if eval_correctness_test(op, impl, test):
             correct += 1
         total += 1
-<<<<<<< HEAD
-    return correct == total, correct / total
-=======
-
-    # Handle the case where no tests are available
+    
     if total == 0:
         logger.warning(f"No correctness tests available for {str(op)}")
-        return 0.0
+        return False, 0.0
 
-    return correct / total
->>>>>>> 75d29af0
+    return correct == total, correct / total
 
 
 def cpu_bench(fn, num_runs=100):

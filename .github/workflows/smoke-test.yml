--- conflicted
+++ resolved
@@ -20,14 +20,14 @@
         pip install -r requirements.txt
         pip install -r requirements-dev.txt
     
+    - name: Install package
+      run: |
+        pip install .
+    
     - name: Run smoke test
       run: |
-<<<<<<< HEAD
-        PYTHONPATH=. python BackendBench/scripts/main.py --suite smoke --backend aten 
+        python -m BackendBench.scripts.main --suite smoke --backend aten 
     
-    - name: Run installation test
+    - name: Run pytest tests
       run: |
-        pip install .
-=======
-        PYTHONPATH=. pytest test/
->>>>>>> 044b9938
+        pytest test/